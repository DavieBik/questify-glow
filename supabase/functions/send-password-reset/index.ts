import { serve } from "https://deno.land/std@0.190.0/http/server.ts";
import { createClient } from "https://esm.sh/@supabase/supabase-js@2.53.0";
import { Resend } from "https://esm.sh/resend@4.0.0";

const corsHeaders = {
  "Access-Control-Allow-Origin": "*",
  "Access-Control-Allow-Headers":
    "authorization, x-client-info, apikey, content-type",
};

const supabaseUrl = Deno.env.get("SUPABASE_URL") ?? "";
const serviceRoleKey = Deno.env.get("SUPABASE_SERVICE_ROLE_KEY") ?? "";
const resendApiKey = Deno.env.get("RESEND_API_KEY") ?? "";

if (!supabaseUrl) {
  console.error("Missing SUPABASE_URL for send-password-reset function");
}

if (!serviceRoleKey) {
  console.error("Missing SUPABASE_SERVICE_ROLE_KEY for send-password-reset function");
}

if (!resendApiKey) {
  console.error("Missing RESEND_API_KEY for send-password-reset function");
}

const supabase = supabaseUrl && serviceRoleKey
  ? createClient(supabaseUrl, serviceRoleKey, {
      auth: { autoRefreshToken: false, persistSession: false },
    })
  : null;

const resend = resendApiKey ? new Resend(resendApiKey) : null;

interface PasswordResetRequest {
  email?: string;
  redirectTo?: string;
}

const handler = async (req: Request): Promise<Response> => {
  const requestId = crypto.randomUUID();

  if (req.method === "OPTIONS") {
    return new Response(null, { headers: corsHeaders });
  }

  try {
    if (!supabase || !serviceRoleKey) {
      return new Response(
        JSON.stringify({
          error: "Server configuration error: Supabase credentials are missing.",
        }),
        { status: 500, headers: { "Content-Type": "application/json", ...corsHeaders } },
      );
    }

    if (!resend) {
      return new Response(
        JSON.stringify({
          error: "Server configuration error: email service credentials are missing.",
        }),
        { status: 500, headers: { "Content-Type": "application/json", ...corsHeaders } },
      );
    }

    const { email, redirectTo }: PasswordResetRequest = await req.json();

    if (!email || typeof email !== "string") {
      return new Response(
        JSON.stringify({
          success: false,
          requestId,
          error: {
            code: "invalid_email",
            message: "A valid email address is required.",
          },
        }),
        { status: 400, headers: { "Content-Type": "application/json", ...corsHeaders } },
      );
    }

    const normalizedEmail = email.trim().toLowerCase();

    const { data: linkData, error: linkError } = await supabase.auth.admin.generateLink({
      type: "recovery",
      email: normalizedEmail,
      options: redirectTo ? { redirectTo } : undefined,
    });

    if (linkError) {
<<<<<<< HEAD
      console.warn(`[${requestId}] Failed to generate recovery link:`, linkError);
      const isUserMissing =
        typeof linkError.message === "string" &&
        /(user|account).*(not\s+found|does\s+not\s+exist)/i.test(linkError.message);
=======
      const reason = linkError.message ?? "Unknown error";
      console.warn(`[${requestId}] Failed to generate recovery link:`, {
        email: normalizedEmail,
        error: linkError,
        reason,
      });
>>>>>>> 4c7ff57d
      return new Response(
        JSON.stringify({
          success: false,
          requestId,
          error: {
            code: "link_generation_failed",
            message: "We couldn't find an account with that email address. Please sign up first.",
            details: linkError,
          },
        }),
        { status: 200, headers: { "Content-Type": "application/json", ...corsHeaders } },
      );
    }

    const actionLink = linkData?.properties?.action_link ?? linkData?.action_link;

    if (!actionLink) {
      console.warn(
        `[${requestId}] Supabase returned no action link for password recovery:`,
        {
          email: normalizedEmail,
          linkData: JSON.stringify(linkData, null, 2),
        },
      );
      return new Response(
        JSON.stringify({
          success: false,
          requestId,
          error: {
            code: "user_not_found",
            message: "We couldn't find an account with that email address. Please sign up first.",
          },
        }),
        { status: 200, headers: { "Content-Type": "application/json", ...corsHeaders } },
      );
    }

    const emailResponse = await resend.emails.send({
      from: "Training System <support@resend.dev>",
      to: [normalizedEmail],
      subject: "Password Reset Instructions",
      html: `
        <div style="font-family: Arial, sans-serif; max-width: 600px; margin: 0 auto;">
          <h1 style="color: #2563eb; text-align: center;">Reset Your Password</h1>

          <p>Hello,</p>

          <p>We received a request to reset the password for your Training Management System account.</p>

          <div style="background: #f1f5f9; padding: 20px; border-radius: 8px; margin: 24px 0;">
            <p style="margin: 0;">Click the button below to choose a new password. This link will expire shortly.</p>
          </div>

          <p style="text-align: center; margin: 32px 0;">
            <a href="${actionLink}"
               style="background: #2563eb; color: white; padding: 12px 24px; text-decoration: none; border-radius: 6px; display: inline-block;">
              Reset Password
            </a>
          </p>

          <p>If the button above does not work, copy and paste this URL into your browser:</p>
          <p style="word-break: break-all; color: #2563eb;">${actionLink}</p>

          <p>If you did not request this change, you can safely ignore this email.</p>

          <hr style="border: none; border-top: 1px solid #e2e8f0; margin: 32px 0;">
          <p style="color: #94a3b8; font-size: 12px; text-align: center;">
            Training Management System - Automated security notification
          </p>
        </div>
      `,
    });

    if (emailResponse.error) {
      console.error(
        `[${requestId}] Email provider rejected password reset email:`,
        {
          email: normalizedEmail,
          error: emailResponse.error,
        },
      );
      return new Response(
        JSON.stringify({
          success: false,
          requestId,
          error: {
            code: "email_send_failed",
            message: "Failed to send password reset email. Please try again later.",
            details: emailResponse.error,
          },
        }),
        { status: 200, headers: { "Content-Type": "application/json", ...corsHeaders } },
      );
    }

    const emailId = emailResponse.data?.id ?? null;

    console.log(`[${requestId}] Password reset email sent successfully:`, {
      emailId,
      to: normalizedEmail,
    });

    return new Response(
      JSON.stringify({
        success: true,
        requestId,
        data: {
          emailId,
        },
      }),
      {
        status: 200,
        headers: { "Content-Type": "application/json", ...corsHeaders },
      },
    );
  } catch (error) {
    const message = error instanceof Error ? error.message : "Unexpected error occurred.";
    console.error(`[${requestId}] Error in send-password-reset function:`, error);
    return new Response(
      JSON.stringify({
        success: false,
        requestId,
        error: {
          code: "unexpected_error",
          message,
        },
      }),
      {
        status: 500,
        headers: { "Content-Type": "application/json", ...corsHeaders },
      },
    );
  }
};

serve(handler);<|MERGE_RESOLUTION|>--- conflicted
+++ resolved
@@ -88,26 +88,24 @@
     });
 
     if (linkError) {
-<<<<<<< HEAD
-      console.warn(`[${requestId}] Failed to generate recovery link:`, linkError);
-      const isUserMissing =
-        typeof linkError.message === "string" &&
-        /(user|account).*(not\s+found|does\s+not\s+exist)/i.test(linkError.message);
-=======
       const reason = linkError.message ?? "Unknown error";
       console.warn(`[${requestId}] Failed to generate recovery link:`, {
         email: normalizedEmail,
         error: linkError,
         reason,
       });
->>>>>>> 4c7ff57d
-      return new Response(
-        JSON.stringify({
-          success: false,
-          requestId,
-          error: {
-            code: "link_generation_failed",
-            message: "We couldn't find an account with that email address. Please sign up first.",
+      const isUserMissing =
+        typeof linkError.message === "string" &&
+        /(user|account).*(not\s+found|does\s+not\s+exist)/i.test(linkError.message);
+      return new Response(
+        JSON.stringify({
+          success: false,
+          requestId,
+          error: {
+            code: isUserMissing ? "user_not_found" : "link_generation_failed",
+            message: isUserMissing
+              ? "We couldn't find an account with that email address. Please sign up first."
+              : "Unable to generate a password reset link. Please try again later.",
             details: linkError,
           },
         }),
